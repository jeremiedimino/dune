--- conflicted
+++ resolved
@@ -31,14 +31,10 @@
          result.1.4 \
          "utop>=2.6.0" \
          mdx.1.6.0 \
-<<<<<<< HEAD
+         js_of_ocaml-ppx \
+         js_of_ocaml-compiler \
          bisect_ppx \
          cinaps
-=======
-         js_of_ocaml-ppx \
-         js_of_ocaml-compiler \
-         bisect_ppx
->>>>>>> 2a10ee5a
     # We install Coq separatedly as to be more resistant w.r.t. the 10
     # minutes Travis timeout; the travis_wait hack doesn't work well
     # with Dune's current setup. Note that Travis caching should help
