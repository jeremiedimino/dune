open Stdune
open Result.O
open Cache_intf

type t =
  { root : Path.t
  ; build_root : Path.t option
  ; info : User_message.Style.t Pp.t list -> unit
  ; warn : User_message.Style.t Pp.t list -> unit
  ; repositories : repository list
  ; command_handler : command -> unit
  ; duplication_mode : Duplication_mode.t
  ; temp_dir : Path.t
  }

module Trimming_result = struct
  type t =
    { trimmed_files_size : int
    ; trimmed_files : Path.t list
    ; trimmed_metafiles : Path.t list
    }

  let empty =
    { trimmed_files_size = 0; trimmed_files = []; trimmed_metafiles = [] }

  let add t ~size ~file =
    { t with
      trimmed_files = file :: t.trimmed_files
    ; trimmed_files_size = size + t.trimmed_files_size
    }
end

let default_root () =
  Path.L.relative (Path.of_string Xdg.cache_dir) [ "dune"; "db" ]

let file_store_version = "v2"

let metadata_store_version = "v2"

let file_store_root cache =
  Path.L.relative cache.root [ "files"; file_store_version ]

let metadata_store_root cache =
  Path.L.relative cache.root [ "meta"; metadata_store_version ]

let detect_unexpected_dirs_under_cache_root cache =
  let expected_in_root path =
    (* We only report unexpected directories, since quite a few temporary files
       are created at the cache root, and it would be tedious to keep track of
       all of them. *)
    match (Path.is_directory (Path.relative cache.root path), path) with
    | false, _ -> true
    | true, "files"
    | true, "meta"
    | true, "runtime" ->
      true
    | true, dir -> String.is_prefix ~prefix:"promoting." dir
  in
  let open Result.O in
  let expected_in_files = String.equal file_store_version in
  let expected_in_meta = String.equal metadata_store_version in
  let detect_in ~dir expected =
    let+ names = Path.readdir_unsorted dir in
    List.filter_map names ~f:(fun name ->
        Option.some_if (not (expected name)) (Path.relative dir name))
  in
  let+ in_root = detect_in ~dir:cache.root expected_in_root
  and+ in_files =
    detect_in ~dir:(Path.relative cache.root "files") expected_in_files
  and+ in_meta =
    detect_in ~dir:(Path.relative cache.root "meta") expected_in_meta
  in
  List.sort ~compare:Path.compare (in_root @ in_files @ in_meta)

(* Handling file digest collisions by appending suffices ".1", ".2", etc. to the
   files stored in the cache.

   To find a cache entry matching a given file, we try the suffices one after
   another until we either (i) find a match and return [Found {existing_path}]
   where the [existing_path] includes the correct suffix, or (ii) find a suffix
   that is missing in the cache and return [Not_found {next_available_path}]
   where the [next_available_path] includes the first available suffix.

   CR-someday amokhov: In Dune we generally assume that digest collisions are
   impossible, so it seems better to remove this logic in future. *)
module Collision_chain = struct
  type search_result =
    | Found of { existing_path : Path.t }
    | Not_found of { next_available_path : Path.t }

  (* This function assumes that we do not create holes in the suffix numbering. *)
  let search path file =
    let rec loop n =
      let path = Path.extend_basename path ~suffix:("." ^ string_of_int n) in
      if Path.exists path then
        if Io.compare_files path file = Ordering.Eq then
          Found { existing_path = path }
        else
          loop (n + 1)
      else
        Not_found { next_available_path = path }
    in
    loop 1
end

(* A file storage scheme. *)
module type FSScheme = sig
  (* Given a cache root and a file digest, determine the location of the file in
     the cache. *)
  val path : root:Path.t -> Digest.t -> Path.t

  (* Extract a file's digest from its location in the cache. *)
  val digest : Path.t -> Digest.t

  (* Given a cache root, list all files stored in the cache. *)
  val list : root:Path.t -> Path.t list
end

(* A file storage scheme where a file with a digest [d] is stored in a
   subdirectory whose name is made of the first two characters of [d], that is:

   [<root>/<first-two-characters-of-d>/<d>.<N>]

   The suffix [.<N>] is used to handle collisions, i.e. the (unlikely)
   situations where two files have the same digest.

   CR-soon amokhov: Note that the function [path] returns the path without the
   [.<N>] suffix, whereas the function [digest] expects the [.<N>] suffix to be
   present. We should fix this inconsistency. *)
module FirstTwoCharsSubdir : FSScheme = struct
  let path ~root digest =
    let digest = Digest.to_string digest in
    let first_two_chars = String.sub digest ~pos:0 ~len:2 in
    Path.L.relative root [ first_two_chars; digest ]

  let digest path =
    match Digest.from_hex (Path.basename (fst (Path.split_extension path))) with
    | Some digest -> digest
    | None ->
      Code_error.raise "strange cached file path (not a valid digest)"
        [ (Path.to_string path, Path.to_dyn path) ]

  let list ~root =
    let f dir =
      let is_hex_char c =
        let char_in s e = Char.compare c s >= 0 && Char.compare c e <= 0 in
        char_in 'a' 'f' || char_in '0' '9'
      and root = Path.L.relative root [ dir ] in
      if String.for_all ~f:is_hex_char dir then
        Array.map ~f:(Path.relative root) (Sys.readdir (Path.to_string root))
      else
        Array.of_list []
    in
    Array.to_list
      (Array.concat
         (Array.to_list (Array.map ~f (Sys.readdir (Path.to_string root)))))
end

module FSSchemeImpl = FirstTwoCharsSubdir

module Metadata_file = struct
  type t =
    { metadata : Sexp.t list
    ; files : File.t list
    }

  let to_sexp { metadata; files } =
    let open Sexp in
    let f ({ in_the_build_directory; in_the_cache; _ } : File.t) =
      Sexp.List
        [ Sexp.Atom
            (Path.Local.to_string (Path.Build.local in_the_build_directory))
        ; Sexp.Atom (Path.to_string in_the_cache)
        ]
    in
    List
      [ List (Atom "metadata" :: metadata)
      ; List (Atom "files" :: List.map ~f files)
      ]

  let of_sexp = function
    | Sexp.List
        [ List (Atom "metadata" :: metadata); List (Atom "files" :: produced) ]
      ->
      let+ files =
        Result.List.map produced ~f:(function
          | List [ Atom in_the_build_directory; Atom in_the_cache ] ->
            let in_the_build_directory =
              Path.Build.of_string in_the_build_directory
            and in_the_cache = Path.of_string in_the_cache in
            Ok
              { File.in_the_cache
              ; in_the_build_directory
              ; digest = FSSchemeImpl.digest in_the_cache
              }
          | _ -> Error "invalid metadata scheme in produced files list")
      in
      { metadata; files }
    | _ -> Error "invalid metadata"

  let of_string s =
    match Csexp.parse_string s with
    | Ok sexp -> of_sexp sexp
    | Error (_, msg) -> Error msg

  let to_string f = to_sexp f |> Csexp.to_string

  let parse path = Io.with_file_in path ~f:Csexp.input >>= of_sexp
end

let metadata_path cache key =
  FSSchemeImpl.path ~root:(metadata_store_root cache) key

let file_path cache key = FSSchemeImpl.path ~root:(file_store_root cache) key

let path_tmp cache name =
  let res = Path.relative cache.temp_dir name in
  Path.mkdir_p res;
  res

let make_path cache path =
  match cache.build_root with
  | Some p -> Result.ok (Path.append_local p path)
  | None ->
    Result.Error
      (sprintf "relative path %s while no build root was set"
         (Path.Local.to_string_maybe_quoted path))

let search cache digest file =
  Collision_chain.search (file_path cache digest) file

let with_repositories cache repositories = Result.Ok { cache with repositories }

let duplicate ?(duplication = None) cache ~src ~dst =
  match Option.value ~default:cache.duplication_mode duplication with
  | Copy -> Io.copy_file ~src ~dst ()
  | Hardlink -> Path.link src dst

let retrieve cache (file : File.t) =
  let path = Path.build file.in_the_build_directory in
  cache.info
<<<<<<< HEAD
    [ Pp.textf "retrieve %s from cache (%s)"
        (Path.to_string_maybe_quoted path)
        (Path.to_string_maybe_quoted file.in_the_cache)
    ];
  duplicate cache file.in_the_cache path;
=======
    [ Pp.textf "retrieve %s from cache" (Path.to_string_maybe_quoted path) ];
  duplicate cache ~src:file.in_the_cache ~dst:path;
>>>>>>> 048efca9
  path

let deduplicate cache (file : File.t) =
  match cache.duplication_mode with
  | Copy -> ()
  | Hardlink -> (
    let target = Path.Build.to_string file.in_the_build_directory in
    let tmpname = Path.Build.to_string (Path.Build.of_string ".dedup") in
    cache.info
      [ Pp.textf "deduplicate %s from %s" target
          (Path.to_string file.in_the_cache)
      ];
    let rm p = try Unix.unlink p with _ -> () in
    try
      rm tmpname;
      Unix.link (Path.to_string file.in_the_cache) tmpname;
      Unix.rename tmpname target
    with Unix.Unix_error (e, syscall, _) ->
      rm tmpname;
      cache.warn
        [ Pp.textf "error handling dune-cache command: %s: %s" syscall
            (Unix.error_message e)
        ] )

let apply ~f o v =
  match o with
  | Some o -> f v o
  | None -> v

let promote_sync cache paths key metadata ~repository ~duplication =
  let open Result.O in
  let* repo =
    match repository with
    | Some idx -> (
      match List.nth cache.repositories idx with
      | None -> Result.Error (Printf.sprintf "repository out of range: %i" idx)
      | repo -> Result.Ok repo )
    | None -> Result.Ok None
  in
  let metadata =
    apply
      ~f:(fun metadata repository ->
        metadata
        @ [ Sexp.List [ Sexp.Atom "repo"; Sexp.Atom repository.remote ]
          ; Sexp.List [ Sexp.Atom "commit_id"; Sexp.Atom repository.commit ]
          ])
      repo metadata
  in
  let promote (path, expected_digest) =
    let* abs_path = make_path cache (Path.Build.local path) in
    cache.info [ Pp.textf "promote %s" (Path.to_string abs_path) ];
    let stat = Unix.lstat (Path.to_string abs_path) in
    let* stat =
      if stat.st_kind = S_REG then
        Result.Ok stat
      else
        Result.Error
          (Format.sprintf "invalid file type: %s"
             (Path.string_of_file_kind stat.st_kind))
    in
    (* Create a duplicate (either a [Copy] or a [Hardlink] depending on the
       [duplication] setting) of the promoted file in a temporary directory to
       correctly handle the situation when the file is modified or deleted
       during the promotion process. *)
    let tmp =
      let dst = Path.relative cache.temp_dir "data" in
      if Path.exists dst then Path.unlink dst;
      duplicate ~duplication cache ~src:abs_path ~dst;
      dst
    in
    let effective_digest = Digest.file_with_stats tmp (Path.stat tmp) in
    if Digest.compare effective_digest expected_digest != Ordering.Eq then (
      let message =
        Printf.sprintf "digest mismatch: %s != %s"
          (Digest.to_string effective_digest)
          (Digest.to_string expected_digest)
      in
      cache.info [ Pp.text message ];
      Result.Error message
    ) else
      match search cache effective_digest tmp with
      | Collision_chain.Found { existing_path } ->
        (* We no longer need the temporary file. *)
        Path.unlink tmp;
        (* Update the timestamp of the existing cache entry, moving it to the
           back of the trimming queue. *)
        Path.touch existing_path;
        Result.Ok
          (Already_promoted
             { in_the_build_directory = path
             ; in_the_cache = existing_path
             ; digest = effective_digest
             })
      | Collision_chain.Not_found { next_available_path } ->
        Path.mkdir_p (Path.parent_exn next_available_path);
        let dest = Path.to_string next_available_path in
        (* Move the temporary file to the cache. *)
        Unix.rename (Path.to_string tmp) dest;
        (* Remove write permissions, making the cache entry immutable. We assume
           that users do not modify the files in the cache. *)
        Unix.chmod dest (stat.st_perm land 0o555);
        Result.Ok
          (Promoted
             { in_the_build_directory = path
             ; in_the_cache = next_available_path
             ; digest = effective_digest
             })
  in
  let+ promoted = Result.List.map ~f:promote paths in
  let metadata_path = metadata_path cache key
  and metadata_tmp_path = Path.relative cache.temp_dir "metadata"
  and files =
    List.map promoted ~f:(function
        | Already_promoted f
        | Promoted f
        -> f)
  in
  let metadata_file : Metadata_file.t = { metadata; files } in
  let metadata = Csexp.to_string (Metadata_file.to_sexp metadata_file) in
  Io.write_file metadata_tmp_path metadata;
  let () =
    match Io.read_file metadata_path with
    | contents ->
      if contents <> metadata then
        User_warning.emit
          [ Pp.textf "non reproductible collision on rule %s"
              (Digest.to_string key)
          ]
    | exception Sys_error _ -> Path.mkdir_p (Path.parent_exn metadata_path)
  in
  Path.rename metadata_tmp_path metadata_path;
  (* The files that have already been present in the cache can be deduplicated,
     i.e. replaced with hardlinks to their cached copies. *)
  ( match cache.duplication_mode with
  | Copy -> ()
  | Hardlink ->
    List.iter promoted ~f:(function
      | Already_promoted file -> cache.command_handler (Dedup file)
      | _ -> ()) );
  (metadata_file, promoted)

let promote cache paths key metadata ~repository ~duplication =
  Result.map ~f:ignore
    (promote_sync cache paths key metadata ~repository ~duplication)

let search cache key =
  let path = metadata_path cache key in
  let* sexp =
    try Io.with_file_in path ~f:Csexp.input
    with Sys_error _ -> Error "no cached file"
  in
  let+ metadata = Metadata_file.of_sexp sexp in
  (* Touch cache files so they are removed last by LRU trimming. *)
  let () =
    let f (file : File.t) =
      (* There is no point in trying to trim out files that are missing : dune
         will have to check when hardlinking anyway since they could disappear
         inbetween. *)
      try Path.touch ~create:false file.in_the_cache
      with Unix.(Unix_error (ENOENT, _, _)) -> ()
    in
    List.iter ~f metadata.files
  in
  (metadata.metadata, metadata.files)

let set_build_dir cache p = Result.Ok { cache with build_root = Some p }

let teardown cache = Path.rm_rf ~allow_external:true cache.temp_dir

let hint _ _ = Result.Ok ()

let detect_duplication_mode root =
  let () = Path.mkdir_p root in
  let beacon = Path.relative root "beacon"
  and target = Path.relative Path.build_dir ".cache-beacon" in
  let () = Path.touch beacon in
  let rec test () =
    match Path.link beacon target with
    | exception Unix.Unix_error (Unix.EEXIST, _, _) ->
      Path.unlink_no_err target;
      test ()
    | exception Unix.Unix_error _ -> Duplication_mode.Copy
    | () -> Duplication_mode.Hardlink
  in
  test ()

let make ?(root = default_root ())
    ?(duplication_mode = detect_duplication_mode root)
<<<<<<< HEAD
    ?(log = Dune_util.Log.info) ?(warn = fun pp -> User_warning.emit pp) handler
    =
  if Path.basename root <> "v2" then
    Result.Error "unable to read dune-cache"
  else
    let res =
      { root
      ; build_root = None
      ; info = log
      ; warn
      ; repositories = []
      ; handler
      ; duplication_mode
      ; temp_dir =
          Path.temp_dir ~temp_dir:root "tmp."
            ("." ^ string_of_int (Unix.getpid ()))
      }
    in
    Path.mkdir_p @@ root_metadata res;
    Path.mkdir_p @@ root_data res;
    Result.ok res
=======
    ?(log = Dune_util.Log.info) ?(warn = fun pp -> User_warning.emit pp)
    ~command_handler () =
  let res =
    { root
    ; build_root = None
    ; info = log
    ; warn
    ; repositories = []
    ; command_handler
    ; duplication_mode
    ; temp_dir =
        (* CR-soon amokhov: Introduce [val getpid : unit -> t] in [pid.ml] so
           that we don't use the untyped version of pid anywhere. *)
        Path.temp_dir ~temp_dir:root "promoting."
          ("." ^ string_of_int (Unix.getpid ()))
    }
  in
  match
    Path.mkdir_p @@ file_store_root res;
    Path.mkdir_p @@ metadata_store_root res
  with
  | () -> Ok res
  | exception exn ->
    Error
      ("Unable to set up the cache root directory: " ^ Printexc.to_string exn)
>>>>>>> 048efca9

let duplication_mode cache = cache.duplication_mode

let trimmable stats = stats.Unix.st_nlink = 1

let _garbage_collect default_trim cache =
  let root = metadata_store_root cache in
  let metas =
    List.map ~f:(fun p -> (p, Metadata_file.parse p)) (FSSchemeImpl.list ~root)
  in
  let f default_trim = function
    | p, Result.Error msg ->
      cache.warn
        [ Pp.textf "remove invalid metadata file %s: %s"
            (Path.to_string_maybe_quoted p)
            msg
        ];
      Path.unlink_no_err p;
      { default_trim with Trimming_result.trimmed_metafiles = [ p ] }
    | p, Result.Ok { Metadata_file.files; _ } ->
      if
        List.for_all
          ~f:(fun { File.in_the_cache; _ } -> Path.exists in_the_cache)
          files
      then
        default_trim
      else (
        cache.info
          [ Pp.textf
              "remove metadata file %s as some produced files are missing"
              (Path.to_string_maybe_quoted p)
          ];
        let res =
          List.fold_left ~init:default_trim
            ~f:(fun trim f ->
              let p = f.File.in_the_cache in
              try
                let stats = Path.stat p in
                if trimmable stats then (
                  Path.unlink_no_err p;
                  Trimming_result.add trim ~file:p ~size:stats.st_size
                ) else
                  trim
              with Unix.Unix_error (Unix.ENOENT, _, _) -> trim)
            files
        in
        Path.unlink_no_err p;
        res
      )
  in
  List.fold_left ~init:default_trim ~f metas

let garbage_collect = _garbage_collect Trimming_result.empty

let trim cache free =
  let root = file_store_root cache in
  let files = FSSchemeImpl.list ~root in
  let f path =
    let stats = Path.stat path in
    if trimmable stats then
      Some (path, stats.st_size, stats.st_mtime)
    else
      None
  and compare (_, _, t1) (_, _, t2) = Ordering.of_int (Stdlib.compare t1 t2) in
  let files = List.sort ~compare (List.filter_map ~f files)
  and delete (trim : Trimming_result.t) (path, size, _) =
    if trim.trimmed_files_size >= free then
      trim
    else (
      Path.unlink path;
      Trimming_result.add trim ~size ~file:path
    )
  in
  let trim = List.fold_left ~init:Trimming_result.empty ~f:delete files in
  _garbage_collect trim cache

let overhead_size cache =
  let root = file_store_root cache in
  let files = FSSchemeImpl.list ~root in
  let stats =
    let f p =
      try
        let stats = Path.stat p in
        if trimmable stats then
          stats.st_size
        else
          0
      with Unix.Unix_error (Unix.ENOENT, _, _) -> 0
    in
    List.map ~f files
  in
  List.fold_left ~f:(fun acc size -> acc + size) ~init:0 stats<|MERGE_RESOLUTION|>--- conflicted
+++ resolved
@@ -239,16 +239,11 @@
 let retrieve cache (file : File.t) =
   let path = Path.build file.in_the_build_directory in
   cache.info
-<<<<<<< HEAD
     [ Pp.textf "retrieve %s from cache (%s)"
         (Path.to_string_maybe_quoted path)
         (Path.to_string_maybe_quoted file.in_the_cache)
     ];
-  duplicate cache file.in_the_cache path;
-=======
-    [ Pp.textf "retrieve %s from cache" (Path.to_string_maybe_quoted path) ];
   duplicate cache ~src:file.in_the_cache ~dst:path;
->>>>>>> 048efca9
   path
 
 let deduplicate cache (file : File.t) =
@@ -437,29 +432,6 @@
 
 let make ?(root = default_root ())
     ?(duplication_mode = detect_duplication_mode root)
-<<<<<<< HEAD
-    ?(log = Dune_util.Log.info) ?(warn = fun pp -> User_warning.emit pp) handler
-    =
-  if Path.basename root <> "v2" then
-    Result.Error "unable to read dune-cache"
-  else
-    let res =
-      { root
-      ; build_root = None
-      ; info = log
-      ; warn
-      ; repositories = []
-      ; handler
-      ; duplication_mode
-      ; temp_dir =
-          Path.temp_dir ~temp_dir:root "tmp."
-            ("." ^ string_of_int (Unix.getpid ()))
-      }
-    in
-    Path.mkdir_p @@ root_metadata res;
-    Path.mkdir_p @@ root_data res;
-    Result.ok res
-=======
     ?(log = Dune_util.Log.info) ?(warn = fun pp -> User_warning.emit pp)
     ~command_handler () =
   let res =
@@ -485,7 +457,6 @@
   | exception exn ->
     Error
       ("Unable to set up the cache root directory: " ^ Printexc.to_string exn)
->>>>>>> 048efca9
 
 let duplication_mode cache = cache.duplication_mode
 
