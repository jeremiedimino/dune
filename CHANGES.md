2.0.0 (unreleased)
------------------

- Add field `(optional)` for executable stanzas (#2463, fixes #2433, @bobot)

- Infer targets for rule stanzas expressed in long form (#2494, fixes #2469,
  @NathanReb)

- Indicate the progress of the initial file tree loading (#2459, fixes #2374,
  @bobot)

- Build `.cm[ox]` files for executables more eagerly. This speeds up builds at
  the cost of building unnecessary artifacts in some cases. Some of these extra
  artifacts can fail to built, so this is a breaking change. (#2268, @rgrinberg)

- Do not put the `<package>.install` files in the source tree unless `-p` or
  `--promote-install-files` is passed on the command line (#2329, @diml)

- Change `implicit_transive_deps` to be false. Implicit transitive deps now must
  be manually enabled (#2306, @rgrinberg)

- Compilation units of user defined executables are now mangled by default. This
  is done to prevent the accidental collision with library dependencies of the
  executable. (#2364, fixes #2292, @rgrinberg)

- Enable `(explicit_js_mode)` by default. (#1941, @nojb)

- Add an option to clear the console in-between builds with
 `--terminal-persistence=clear-on-rebuild`

- Stop symlinking object files to main directory for stanzas defined `jbuild`
  files (#2440, @rgrinberg)

- Library names are now validated in a strict fashion. Previously, invalid names
  would be allowed for unwrapped libraries (#2442, @rgrinberg)

- mli only modules must now be explicitly declared. This was previously a
  warning and is now an error. (#2442, @rgrinberg)

- Modules filtered out from the module list via the Ordered Set Language must
  now be actual modules. (#2442, @rgrinberg)

- Actions which introduce targets where new targets are forbidden (e.g.
  preprocessing) are now an error instead of a warning. (#2442, @rgrinberg)

- No longer install a `jbuilder` binary. (#2441, @diml)

- Stub names are no longer allowed relative paths. This was previously a warning
  and is now an error (#2443, @rgrinberg).

- Define (paths ...) fields in (context ...) definitions in order to set or
  extend any PATH-like variable in the context environment. (#2426, @nojb)

- The `diff` action will always normalize newlines before diffing. Perviousy, it
  would not do this normalization for rules defined in jbuild files. (#2457,
  @rgrinberg)

- Modules may no longer belong to more than one stanza. This was previously
  allowed only in stanzas defined in `jbuild` files. (#2458, @rgrinberg)

- Remove support for `jbuild-ignore` files. They have been replaced by the the
  `dirs` stanza in `dune` files. (#2456, @rgrinberg)

- Add a new config option `sandboxing_preference`, the cli argument `--sandbox`,
  and the dep spec `sandbox` in dune language. These let the user control the level of
  sandboxing done by dune per rule and globally. The rule specification takes precedence.
  The global configuration merely specifies the default.
  (#2213, @aalekseyev, @diml)

- Remove support for old style subsystems. Dune will now emit a warning to
  reinstall the library with the old style subsystem. (#2480, @rgrinberg)

- Add action (with-stdin-from <file> <action>) to redirect input from <file>
  when performing <action>. (#2487, @nojb)

- Change the automatically generated odoc index to only list public modules.
  This only affects unwrapped libraries (#2479, @rgrinberg)

- Set up formatting rules by default. They can be configured through a new
  `(formatting)` stanza in `dune-project` (#2347, fixes #2315, @emillon)

- Change default target from `@install` to `@all`. (#2449, fixes #1220,
  @rgrinberg)

- Include building stubs in `@check` rules. (@rgrinberg, #2530)

- Get rid of ad-hoc rules for guessing the version. Dune now only
  relies on the version written in the `dune-project` file and no
  longer read `VERSION` or similar files (#2541, @diml)

- In `(diff? x y)` action, require `x` to exist and register a
  dependency on that file. (#2486, @aalekseyev)

- On Windows, an .exe suffix is no longer added implicitly to binary names that
  already end in .exe. Second, when resolving binary names, .opt variants are no
  longer chosen automatically. (#2543, @nojb)

- Make `(diff? x y)` move the correction file (`y`) away from the build
  directory to promotion staging area. This makes corrections work with
  sandboxing and in general reduces build directory pollution. (#2486,
  @aalekseyev, fixes #2482)

- `c_flags`, `c_names` and `cxx_names` are now supported in `executable`
  and `executables` stanzas. (#2562, @nojb)

- Remove git integration from `$ dune upgrade` (#2565, @rgrinberg)

- Add a `--disable-promotion` to disable all modification to the source
  directory. There's also a corresponding `DUNE_DISABLE_PROMOTION` environment
  variable. (#2588, fix #2568, @rgrinberg)

- Add a `forbidden_libraries` field to prevent some library from being
  linked in an executable. This help detecting who accidently pulls in
  `unix` for instance (#2570, @diml)

- Fix incorrect error message when a variable is expanded in static context:
  `%{lib:lib:..}` when the library does not exist. (#2597, fix #1541,
  @rgrinberg)

- Add `--sections` option to `$ dune install` to install subsections of .install
  files. This is useful for installing only the binaries in a workspace for
  example. (#2609, fixes #2554, @rgrinberg)

- Drop support for `jbuild` and `jbuild-ignore` files (#2607, @diml)

- Allow to mark directories as `data_only_dirs` and `vendored` directories
  without including them as `dirs` (#2619, fix #2584, @rgrinberg)

- Add a `dune-action-plugin` library for describing dependencies direcly in
  the executable source. Programs that use this feature can be run by a new
  action (dynamic-run <progn> ...). (#2635, @staronj, @aalekseyev)

<<<<<<< HEAD
- Stop installing the `ocaml-syntax-shims` binary. In order to use
  `future_syntax`, one now need to depend on the `ocaml-syntax-shims`
  package (#2654, @diml)
=======
- Add support for dependencies that are re-exported. Such dependencies
  are marked with`re_export` and will automatically be provided to
  users of a library (#2605, @rgrinberg)
>>>>>>> b2d10577

1.11.3 (23/08/2019)
-------------------

- Fix a ppx hash collision in watch mode (#2546, fixes #2520, @diml)

1.11.2 (20/08/2019)
-------------------

- Remove the optimisation of passing `-nodynlink` for executalbes when
  not necessary. It seems to be breaking things (see #2527, @diml)

- Fix invalid library names in `dune-package` files. Only public names should
  exist in such files. (#2558, fix #2425, @rgrinberg)

1.11.1 (09/08/2019)
-------------------

- Fix config file dependencies of ocamlformat (#2471, fixes #2464,
  @nojb)

- Cleanup stale directories when using `(source_tree ...)` in the
  presence of directories with only sub-directories and no files
  (#2514, fixes #2499, @diml)

1.11.0 (23/07/2019)
-------------------

- Don't select all local implementations in `dune utop`. Instead, let the
  default implementation selection do its job. (#2327, fixes #2323, @TheLortex,
  review by @rgrinberg)

- Check that selected implementations (either by variants or default
  implementations) are indeed implementations. (#2328, @TheLortex, review by
  @rgrinberg)

- Don't reserve the `Ppx` toplevel module name for ppx rewriters (#2242, @diml)

- Redesign of the library variant feature according to the #2134 proposal. The
  set of variants is now computed when the virtual library is installed.
  Introducing a new `external_variant` stanza. (#2169, fixes #2134, @TheLortex,
  review by @diml)

- Add proper line directives when copying `.cc` and `.cxx` sources (#2275,
  @rgrinberg)

- Fix error message for missing C++ sources. The `.cc` extension was always
  ignored before. (#2275, @rgrinberg)

- Add `$ dune init project` subcommand to create project boilerplate according
  to a common template. (#2185, fixes #159, @shonfeder)

- Allow to run inline tests in javascript with nodejs (#2266, @hhugo)

- Build `ppx.exe` as compiling host binary. (#2286, fixes #2252, @toots, review
  by @rgrinberg and @diml)

- Add a `cinaps` extension and stanza for better integration with the
  [cinaps tool](https://github.com/janestreet/cinaps) tool (#2269,
  @diml)

- Allow to embed build info in executables such as version and list
  and version of statically linked libraries (#2224, @diml)

- Set version in `META` and `dune-package` files to the one read from
  the vcs when no other version is available (#2224, @diml)

- Add a variable `%{target}` to be used in situations where the context
  requires at most one word, so `%{targets}` can be confusing; stdout
  redirections and "-o" arguments of various tools are the main use
  case; also, introduce a separate field `target` that must be used
  instead of `targets` in those situations.  (#2341, @aalekseyev)

- Fix dependency graph of wrapped_compat modules. Previously, the dependency on
  the user written entry module was omitted. (#2305, @rgrinberg)

- Allow to promote executables built with an `executable` stanza
  (#2379, @diml)

- When instantiating an implementation with a variant, make sure it matches
  virtual library's list of known implementations. (#2361, fixes #2322,
  @TheLortex, review by @rgrinberg)

- Add a variable `%{ignoring_promoted_rules}` that is `true` when
  `--ingore-promoted-rules` is passed on the command line and false
  otherwise (#2382, @diml)

- Fix a bug in `future_syntax` where the characters `@` and `&` were
  not distinguished in the names of binding operators (`let@` was the
  same as `let&`) (#2376, @aalekseyev, @diml)

- Workspaces with non unique project names are now supported. (#2377, fix #2325,
  @rgrinberg)

- Improve opam generation to include the `dune` dependencies with the minimum
  constraint set based on the dune language version specified in the
  `dune-project` file. (2383, @avsm)

- The order of fields in the generated opam file now follows order preferred in
  opam-lib. (@avsm, #2380)

- Fix coloring of error messages from the compiler (@diml, #2384)

- Add warning `66` to default set of warnings starting for dune projects with
  language verison >= `1.11` (@rgrinberg, @diml, fixes #2299)

- Add (dialect ...) stanza
  (@nojb, #2404)

- Add a `--context` argument to `dune install/uninstall` (@diml, #2412)

- Do not warn about merlin files pre 1.9. This warning can only be disabled in
  1.9 (#2421, fixes #2399, @emillon)

- Add a new `inline_tests` field in the env stanza to control inline_tests
  framework with a variable (#2313, @mlasson, original idea by @diml, review
  by @rgrinberg).

- New binary kind `js` for executables in order to explicitly enable Javascript
  targets, and a switch `(explicit_js_mode)` to require this mode in order to
  declare JS targets corresponding to executables. (#1941, @nojb)

1.10.0 (04/06/2019)
-------------------

- Restricted the set of variables available for expansion in the destination
  filename of `install` stanza to simplify implementation and avoid dependency
  cycles. (#2073, @aalekseyev, @diml)

- [menhir] call menhir from context root build_dir (#2067, @ejgallego,
  review by @diml, @rgrinberg)

- [coq] Add `coq.pp` stanza to help with pre-processing of grammar
  files (#2054, @ejgallego, review by @rgrinberg)

- Add a new more generic form for the *promote* mode: `(promote
  (until-clean) (into <dir>))` (#2068, @diml)

- Allow to promote only a subset of the targets via `(promote (only
  <pred>))`. For instance: `(promote (only *.mli))` (#2068, @diml)

- Improve the behavior when a strict subset of the targets of a rule is already
  in the source tree for projects using the dune language < 1.10 (#2068, fixes
  #2061, @diml)

- With lang dune >= 1.10, rules in standard mode are no longer allowed to
  produce targets that are present in the source tree. This has been a warning
  for long enough (#2068, @diml)

- Allow %{...} variables in pps flags (#2076, @mlasson review by @diml and
  @aalekseyev).

- Add a 'cookies' option to ppx_rewriter/deriver flags in library stanzas. This
  allow to specify cookie requests from variables expanded at each invocation of
  the preprocessor. (#2106, @mlasson @diml)

- Add more opam metadata and use it to generate `.opam` files. In particular, a
  `package` field has been added to specify package specific information.
  (#2017, #2091, @avsm, @jonludlam, @rgrinberg)

- Clean up the special support for `findlib.dynload`. Before, Dune would simply
  match on the library name. Now, we only match on the findlib package name when
  the library doesn't come from Dune. Someone writing a library called
  `findlib.dynload` with Dune would have to add `(special_builtin_support
  findlib_dynload)` to trigger the special behavior. (#2115, @diml)

- Install the `future_syntax` preprocessor as `ocaml-syntax-shims.exe` (#2125,
  @rgrinberg)

- Hide full command on errors and warnings in development and show them in CI.
  (detected using the `CI` environment variable). Commands for which the
  invocation might be omitted must output an error prefixed with `File `. Add an
  `--always-show-command-line` option to disable this behavior and always show
  the full command. (#2120, fixes #1733, @rgrinberg)

- In `dune-workspace` files, add the ability to choose the host context and to
  create duplicates of the default context with different settings. (#2098,
  @TheLortex, review by @diml, @rgrinberg and @aalekseyev)

- Add support for hg in `dune subst` (#2135, @diml)

- Don't build documentation for implementations of virtual libraries (#2141,
  fixes #2138, @jonludlam)

- Fix generation of the `-pp` flag in .merlin (#2142, @rgrinberg)

- Make `dune subst` add a `(version ...)` field to the `dune-project`
  file (#2148, @diml)

- Add the `%{os_type}` variable, which is a short-hand for
  `%{ocaml-config:os_type}` (#1764, @diml)

- Allow `enabled_if` fields in `library` stanzas, restricted to the
  `%{os_type}`, `%{model}`, `%{architecture}`, `%{system}` variables (#1764,
  #2164 @diml, @rgrinberg)

- Fix `chdir` on external and source paths. Dune will also fail gracefully if
  the external or source path does not exist (#2165, fixes #2158, @rgrinberg)

- Support the `.cc` extension fro C++ sources (#2195, fixes #83, @rgrinberg)

- Run `ocamlformat` relative to the context root. This improves the locations of
  errors. (#2196, fixes #1370, @rgrinberg)

- Fix detection of `README`, `LICENSE`, `CHANGE`, and `HISTORY` files. These
  would be undetected whenever the project was nested in another workspace.
  (#2194, @rgrinberg)

- Fix generation of `.merlin` whenever there's more than one stanza with the
  same ppx preprocessing specification (#2209 ,fixes #2206, @rgrinberg)

- Fix generation of `.merlin` in the presence of the `copy_files` stanza and
  preprocessing specifications of other stanazs. (#2211, fixes #2206,
  @rgrinberg)

- Run `refmt` from the context's root directory. This improves error messages in
  case of syntax errors. (#2223, @rgrinberg)

- In .merlin files, don't pass `-dump-ast` to the `future_syntax` preprocessor.
  Merlin doesn't seem to like it when binary AST is generated by a `-pp`
  preprocessor. (#2236, @aalekseyev)

- `dune install` will verify that all files mentioned in all .install files
  exist before trying to install anything. This prevents partial installation of
  packages (#2230, @rgrinberg)

1.9.3 (06/05/2019)
------------------

- Fix `.install` files not being generated (#2124, fixes #2123, @rgrinberg)

1.9.2 (02/05/2019)
------------------

- Put back library variants in development mode. We discovered a
  serious unexpected issue and we might need to adjust the design of
  this feature before we are ready to commit to a final version. Users
  will need to write `(using library_variants 0.1)` in their
  `dune-project` file if they want to use it before the design is
  finalized. (#2116, @diml)

- Forbid to attach a variant to a library that implements a virtual
  library outside the current project (#2104, @rgrinberg)

- Fix a bug where `dune install` would install man pages to incorrect
  paths when compared to `opam-installer`. For example dune now
  installs `(foo.1 as man1/foo.1)` correctly and previously that was
  installed to `man1/man1/foo.1`. (#2105, @aalekseyev)

- Do not fail when a findlib directory doesn't exist (#2101, fix #2099, @diml)

- [coq] Rename `(coqlib ...)` to `(coq.theory ...)`, support for
  `coqlib` will be dropped in the 1.0 version of the Coq language
  (#2055, @ejgallego)

- Fix crash when calculating library dependency closure (#2090, fixes #2085,
  @rgrinberg)

- Clean up the special support for `findlib.dynload`. Before, Dune
  would simply match on the library name. Now, we only match on the
  findlib package name when the library doesn't come from
  Dune. Someone writing a library called `findlib.dynload` with Dune
  would have to add `(special_builton_support findlib_dynload)` to
  trigger the special behavior. (#2115, @diml)

- Include permissions in the digest of targets and dependencies (#2121, fix
  #1426, @rgrinberg, @xclerc)

1.9.1 (11/04/2019)
------------------

- Fix invocation of odoc to add previously missing include paths, impacting
  mld files that are not in directories containing libraries (#2016, fixes
  #2007, @jonludlam)

1.9.0 (09/04/2019)
------------------

- Warn when generated `.merlin` does not reflect the preprocessing
  specification. This occurs when multiple stanzas in the same directory use
  different preprocessing specifications. This warning can now be disabled with
  `allow_approx_merlin` (#1947, fix #1946, @rgrinberg)

- Watch mode: display "Success" in green and "Had errors" in red (#1956,
  @emillon)

- Fix glob dependencies on installed directories (#1965, @rgrinberg)

- Add support for library variants and default implementations. (#1900,
  @TheLortex)

- Add experimental `$ dune init` command. This command is used to create or
  update project boilerplate. (#1448, fixes #159, @shonfeder)

- Experimental Coq support (fix #1466, @ejgallego)

- Install .cmi files of private modules in a `.private` directory (#1983, fix
  #1973 @rgrinberg)

- Fix `dune subst` attempting to substitute on directories. (#2000, fix #1997,
  @rgrinberg)

- Do not list private modules in the generated index. (#2009, fix #2008,
  @rgrinberg)

- Warn instead of failing if an opam file fails to parse. This opam file can
  still be used to define scope. (#2023, @rgrinberg)

- Do not crash if unable to read a directory when traversing to find root
  (#2024, @rgrinberg)

- Do not exit dune if some source directories are unreadable. Instead, warn the
  user that such directories need to be ignored (#2004, fix #310, @rgrinberg)

- Fix nested `(binaries ..)` fields in the `env` stanza. Previously, parent
  `binaries` fields would be ignored, but instead they should be combined.
  (#2029, @rgrinberg)

- Allow "." in `c_names` and `cxx_names` (#2036, fix #2033, @rgrinberg)

- Format rules: if a dune file uses OCaml syntax, do not format it.
  (#2014, fix #2012, @emillon)

1.8.2 (10/03/2019)
------------------

- Fix auto-generated `index.mld`. Use correct headings for the listing. (#1925,
  @rgrinberg, @aantron)

1.8.1 (08/03/2019)
------------------

- Correctly write `dune-package` when version is empty string (#1919, fix #1918,
  @rgrinberg)

1.8.0 (07/03/2019)
------------------

- Clean up watch mode polling loop: improves signal handling and error handling
  during polling (#1912, fix #1907, fix #1671, @aalekseyev)

- Change status messages during polling to be one-line, so that the messages are
  correctly erased by ^K. (#1912, @aalekseyev)

- Add support for `.cxx` extension for C++ stubs (#1831, @rgrinberg)

- Add `DUNE_WORKSPACE` variable. This variable is equivalent to setting
  `--workspace` in the command line. (#1711, fix #1503, @rgrinberg)

- Add `c_flags` and `cxx_flags` to env profile settings (#1700 and #1800,
  @gretay-js)

- Format `dune printenv` output (#1867, fix #1862, @emillon)

- Add the `(promote-into <dir>)` and `(promote-until-clean-into
  <dir>)` modes for `(rule ...)` stanzas, so that files can be
  promoted in another directory than the current one. For instance,
  this is used in merlin to promote menhir generated files in a
  directory that depends on the version of the compiler (#1890, @diml)

- Improve error message when `dune subst` fails (#1898, fix #1897, @rgrinberg)

- Add more GC counters to catapult traces (fix908, @rgrinberg)

- Add a preprocessor shim for the `let+` syntax of OCaml 4.08 (#1899,
  implements #1891, @diml)

- Fix generation of `.merlin` files on Windows. `\` characters needed
  to be escaped (#1869, @mlasson)

- Fix 0 error code when `$ dune format-dune-file` fails. (#1915, fix #1914,
  @rgrinberg)

- Configurator: deprecated `query_expr` and introduced `query_expr_err` which is
  the same but with a better error in case it fails. (#1886, @ejgallego)

- Make sure `(menhir (mode promote) ...)` stanzas are ignored when
  using `--ignore-promoted-rules` or `-p` (#1917, @diml)

1.7.3 (27/02/2019)
------------------

- Fix interpretation of `META` files containing archives with `/` in
  the filename. For instance, this was causing llvm to be unusable
  with dune (#1889, fix #1885, @diml)

- Make errors about menhir stanzas be located (#1881, fix #1876,
  @diml)

1.7.2 (21/02/2019)
------------------

- Add `${corrected-suffix}`, `${library-name}` and a few other
  variables to the list of variables to upgrade. This fixes the
  support for various framework producing corrections (#1840, #1853,
  @diml)

- Fix `$ dune subst` failing because the build directory wasn't set. (#1854, fix
  #1846, @rgrinberg)

- Configurator: Add warning to `Pkg_config.query` when a full package expression
  is used. Add `Pkg_config.query_expr` for cases when the full power of
  pkg-config's querying is needed (#1842, fix #1833, @rgrinberg)

- Fix unavailable, optional implementations eagerly breaking the build (#1857,
  fix #1856, @rgrinberg)

1.7.1 (13/02/2019)
------------------

- Fix the watch mode (#1837, #1839, fix #1836, @diml)

- Configurator: Fix misquoting when running pkg-config (#1835, fix #1833,
  @Chris00)

1.7.0 (12/02/2019)
------------------


- Second step of the deprecation of jbuilder: the `jbuilder` binary
  now emits a warning on every startup and both `jbuilder` and `dune`
  emit warnings when encountering `jbuild` files (#1752, @diml)

- Change the layout of build artifacts inside _build. The new layout enables
  optimizations that depend on the presence of `.cmx` files of private modules
  (#1676, @bobot)

- Fix merlin handling of private module visibility (#1653 @bobot)

- unstable-fmt: use boxes to wrap some lists (#1608, fix #1153, @emillon,
  thanks to @rgrinberg)

- skip directories when looking up programs in the PATH (#1628, fixes
  #1616, @diml)

- Use `lsof` on macOS to implement `--stats` (#1636, fixes #1634, @xclerc)

- Generate `dune-package` files for every package. These files are installed and
  read instead of `META` files whenever they are available (#1329, @rgrinberg)

- Fix preprocessing for libraries with `(include_subdirs ..)` (#1624, fix #1626,
  @nojb, @rgrinberg)

- Do not generate targets for archive that don't match the `modes` field.
  (#1632, fix #1617, @rgrinberg)

- When executing actions, open files lazily and close them as soon as
  possible in order to reduce the maximum number of file descriptors
  opened by Dune (#1635, #1643, fixes #1633, @jonludlam, @rgrinberg,
  @diml)

- Reimplement the core of Dune using a new generic memoization system
  (#1489, @rudihorn, @diml)

- Replace the broken cycle detection algorithm by a state of the art
  one from [this paper](https://doi.org/10.1145/2756553) (#1489,
  @rudihorn)

- Get the correct environment node for multi project workspaces (#1648,
  @rgrinberg)

- Add `dune compute` to call internal memoized functions (#1528,
  @rudihorn, @diml)

- Add `--trace-file` option to trace dune internals (#1639, fix #1180, @emillon)

- Add `--no-print-directory` (borrowed from GNU make) to suppress
  `Entering directory` messages. (#1668, @dra27)

- Remove `--stats` and track fd usage in `--trace-file` (#1667, @emillon)

- Add virtual libraries feature and enable it by default (#1430 fixes #921,
  @rgrinberg)

- Fix handling of Control+C in watch mode (#1678, fixes #1671, @diml)

- Look for jsoo runtime in the same dir as the `js_of_ocaml` binary
  when the ocamlfind package is not available (#1467, @nojb)

- Make the `seq` package available for OCaml >= 4.07 (#1714, @rgrinberg)

- Add locations to error messages where a rule fails to generate targets and
  rules that require files outside the build/source directory. (#1708, fixes
  #848, @rgrinberg)

- Let `Configurator` handle `sizeof` (in addition to negative numbers).
  (#1726, fixes #1723, @Chris00)

- Fix an issue causing menhir generated parsers to fail to build in
  some cases. The fix is to systematically use `-short-paths` when
  calling `ocamlc -i` (#1743, fix #1504, @diml)

- Never raise when printing located errors. The code that would print the
  location excerpts was prone to raising. (#1744, fix #1736, @rgrinberg)

- Add a `dune upgrade` command for upgrading jbuilder projects to Dune
  (#1749, @diml)

- When automatically creating a `dune-project` file, insert the
  detected name in it (#1749, @diml)

- Add `(implicit_transitive_deps <bool>)` mode to dune projects. When this mode
  is turned off, transitive dependencies are not accessible. Only listed
  dependencies are directly accessible. (#1734, #430, @rgrinberg, @hnrgrgr)

- Add `toplevel` stanza. This stanza is used to define toplevels with libraries
  already preloaded. (#1713, @rgrinberg)

- Generate `.merlin` files that account for normal preprocessors defined using a
  subset of the `action` language. (#1768, @rgrinberg)

- Emit `(orig_src_dir <path>)` metadata in `dune-package` for dune packages
  built with `--store-orig-source-dir` command line flag (also controlled by
  `DUNE_STORE_ORIG_SOURCE_DIR` env variable). This is later used to generate
  `.merlin` with `S`-directives pointed to original source locations and thus
  allowing merlin to see those. (#1750, @andreypopp)

- Improve the behavior of `dune promote` when the files to be promoted have been
  deleted. (#1775, fixes #1772, @diml)

- unstable-fmt: preserve comments (#1766, @emillon)

- Pass flags correctly when using `staged_pps` (#1779, fixes #1774, @diml)

- Fix an issue with the use of `(mode promote)` in the menhir
  stanza. It was previously causing intermediate *mock* files to be
  promoted (#1783, fixes #1781, @diml)

- unstable-fmt: ignore files using OCaml syntax (#1784, @emillon)

- Configurator: Add `which` function to replace the `which` command line utility
  in a cross platform way. (#1773, fixes #1705, @Chris00)

- Make configurator append paths to `$PKG_CONFIG_PATH` on macOS. Previously it
  was prepending paths and thus `$PKG_CONFIG_PATH` set by users could have been
  overridden by homebrew installed libraries (#1785, @andreypopp)

- Disallow c/cxx sources that share an object file in the same stubs archive.
  This means that `foo.c` and `foo.cpp` can no longer exist in the same library.
  (#1788, @rgrinberg)

- Forbid use of `%{targets}` (or `${@}` in jbuild files) inside
  preprocessing actions
  (#1812, fixes #1811, @diml)

- Add `DUNE_PROFILE` environment variable to easily set the profile. (#1806,
  @rgrinberg)

- Deprecate the undocumented `(no_keep_locs)` field. It was only
  necessary until virtual libraries were supported (#1822, fix #1816,
  @diml)

- Rename `unstable-fmt` to `format-dune-file` and remove its `--inplace` option.
  (#1821, @emillon).

- Autoformatting: `(using fmt 1.1)` will also format dune files (#1821, @emillon).

- Autoformatting: record dependencies on `.ocamlformat-ignore` files (#1824,
  fixes #1793, @emillon)

1.6.2 (05/12/2018)
------------------

- Fix regression introduced by #1554 reported in:
  https://github.com/ocaml/dune/issues/734#issuecomment-444177134 (#1612,
  @rgrinberg)

- Fix `dune external-lib-deps` when preprocessors are not installed
  (#1607, @diml)

1.6.1 (04/12/2018)
------------------

- Fix hash collision for on-demand ppx rewriters once and for all
  (#1602, fixes #1524, @diml)

- Add `dune external-lib-deps --sexp --unstable-by-dir` so that the output can
  be easily processed by a machine (#1599, @diml)

1.6.0 (29/11/2018)
------------------

- Expand variables in `install` stanzas (#1354, @mseri)

- Add predicate language support for specifying sub directories. This allows the
  use globs, set operations, and special values in specifying the sub
  directories used for the build. For example: `(dirs :standard \ lib*)` will
  use all directories except those that start with `lib`. (#1517, #1568,
  @rgrinberg)

- Add `binaries` field to the `(env ..)` stanza. This field sets and overrides
  binaries for rules defined in a directory. (#1521, @rgrinberg)

- Fix a crash caused by using an extension in a project without
  dune-project file (#1535, fix #1529, @diml)

- Allow `%{bin:..}`, `%{exe:..}`, and other static expansions in the `deps`
  field. (#1155, fix #1531, @rgrinberg)

- Fix bad interaction between on-demand ppx rewriters and using multiple build
  contexts (#1545, @diml)

- Fix handling of installed .dune files when the backend is declared via a
  `dune` file (#1551, fixes #1549, @diml)

- Add a `--stats` command line option to record resource usage (#1543, @diml)

- Fix `dune build @doc` deleting `highlight.pack.js` on rebuilds, after the
  first build (#1557, @aantron).

- Allow targets to be directories, which Dune will treat opaquely
  (#1547, @jordwalke)

- Support for OCaml 4.08: `List.t` is now provided by OCaml (#1561, @ejgallego)

- Exclude the local esy directory (`_esy`) from the list of watched directories
  (#1578, @andreypopp)

- Fix the output of `dune external-lib-deps` (#1594, @diml)

- Introduce `data_only_dirs` to replace `ignored_subdirs`. `ignored_subdirs` is
  deprecated since 1.6. (#1590, @rgrinberg)

1.5.1 (7/11/2018)
-----------------

- Fix `dune utop <dir>` when invoked from a sub-directory of the
  project (#1520, fix #1518, @diml)

- Fix bad interaction between on-demand ppx rewriters and polling mode
  (#1525, fix #1524, @diml)

1.5.0 (1/11/2018)
-----------------

- Filter out empty paths from `OCAMLPATH` and `PATH` (#1436, @rgrinberg)

- Do not add the `lib.cma.js` target in lib's directory. Put this target in a
  sub directory instead. (#1435, fix #1302, @rgrinberg)

- Install generated OCaml files with a `.ml` rather than a `.ml-gen` extension
  (#1425, fix #1414, @rgrinberg)

- Allow to use the `bigarray` library in >= 4.07 without ocamlfind and without
  installing the corresponding `otherlib`. (#1455, @nojb)

- Add `@all` alias to build all targets defined in a directory (#1409, fix
  #1220, @rgrinberg)

- Add `@check` alias to build all targets required for type checking and tooling
  support. (#1447, fix #1220, @rgrinberg)

- Produce the odoc index page with the content wrapper to make it consistent
  with odoc's theming (#1469, @rizo)

- Unblock signals in processes started by dune (#1461, fixes #1451,
  @diml)

- Respect `OCAMLFIND_TOOLCHAIN` and add a `toolchain` option to contexts in the
  workspace file. (#1449, fix #1413, @rgrinberg)

- Fix error message when using `copy_files` stanza to copy files from
  a non sub directory with lang set to dune < 1.3 (#1486, fixes #1485,
  @NathanReb)

- Install man pages in the correct subdirectory (#1483, fixes #1441, @emillon)

- Fix version syntax check for `test` stanza's `action` field. Only
  emits a warning for retro-compatibility (#1474, fixes #1471,
  @NathanReb)

- Interpret the `DESTDIR` environment variable (#1475, @emillon)

- Fix interpretation of paths in `env` stanzas (#1509, fixes #1508, @diml)

- Add `context_name` expansion variable (#1507, @rgrinberg)

- Use shorter paths for generated on-demand ppx drivers. This is to
  help Windows builds where paths are limited in length (#1511, fixes
  #1497, @diml)

- Fix interpretation of environment variables under `setenv`. Also forbid
  dynamic environment names or values (#1503, @rgrinberg).

1.4.0 (10/10/2018)
------------------

- Do not fail if the output of `ocamlc -config` doesn't include
  `standard_runtime` (#1326, @diml)

- Let `Configurator.V1.C_define.import` handle negative integers
  (#1334, @Chris00)

- Re-execute actions when a target is modified by the user inside
  `_build` (#1343, fix #1342, @diml)

- Pass `--set-switch` to opam (#1341, fix #1337, @diml)

- Fix bad interaction between multi-directory libraries the `menhir`
  stanza (#1373, fix #1372, @diml)

- Integration with automatic formatters (#1252, fix #1201, @emillon)

- Better error message when using `(self_build_stubs_archive ...)` and
  `(c_names ...)` or `(cxx_names ...)` simultaneously.
  (#1375, fix #1306, @nojb)

- Improve name detection for packages when the prefix isn't an actual package
  (#1361, fix #1360, @rgrinberg)

- Support for new menhir rules (#863, fix #305, @fpottier, @rgrinberg)

- Do not remove flags when compiling compatibility modules for wrapped mode
  (#1382, fix #1364, @rgrinberg)

- Fix reason support when using `staged_pps` (#1384, @charlesetc)

- Add support for `enabled_if` in `rule`, `menhir`, `ocamllex`,
  `ocamlyacc` (#1387, @diml)

- Exit gracefully when a signal is received (#1366, @diml)

- Load all defined libraries recursively into utop (#1384, fix #1344,
  @rgrinberg)

- Allow to use libraries `bytes`, `result` and `uchar` without `findlib`
  installed (#1391, @nojb)

- Take argument to self_build_stubs_archive into account. (#1395, @nojb)

- Fix bad interaction between `env` customization and vendored
  projects: when a vendored project didn't have its own `env` stanza,
  the `env` stanza from the enclosing project was in effect (#1408,
  @diml)

- Fix stop early bug when scanning for watermarks (#1423, @struktured)

1.3.0 (23/09/2018)
------------------

- Support colors on Windows (#1290, @diml)

- Allow `dune.configurator` and `base` to be used together (#1291, fix
  #1167, @diml)

- Support interrupting and restarting builds on file changes (#1246,
  @kodek16)

- Fix findlib-dynload support with byte mode only (#1295, @bobot)

- Make `dune rules -m` output a valid makefile (#1293, @diml)

- Expand variables in `(targets ..)` field (#1301, #1320, fix #1189, @nojb,
  @rgrinberg, @diml)

- Fix a race condition on Windows that was introduced in 1.2.0
  (#1304, fix #1303, @diml)

- Fix the generation of .merlin files to account for private modules
  (@rgrinberg, fix #1314)

- Exclude the local opam switch directory (`_opam`) from the list of watched
  directories (#1315, @dysinger)

- Fix compilation of the module generated for `findlib.dynload`
  (#1317, fix #1310, @diml)

- Lift restriction on `copy_files` and `copy_files#` stanzas that files to be
  copied should be in a subdirectory of the current directory.
  (#1323, fix #911, @nojb)

1.2.1 (17/09/2018)
------------------

- Enrich the `dune` Emacs mode with syntax highlighting and indentation. New
  file `dune-flymake` to provide a hook `dune-flymake-dune-mode-hook` to enable
  linting of dune files. (#1265, @Chris00)

- Pass `link_flags` to `cc` when compiling with `Configurator.V1.c_test` (#1274,
  @rgrinberg)

- Fix digest calculation of aliases. It should take into account extra bindings
  passed to the alias (#1277, fix #1276, @rgrinberg)

- Fix a bug causing `dune` to fail eagerly when an optional library
  isn't available (#1281, @diml)

- ocamlmklib should use response files only if ocaml >= 4.08 (#1268, @bryphe)

1.2.0 (14/09/2018)
------------------

- Ignore stderr output when trying to find out the number of jobs
  available (#1118, fix #1116, @diml)

- Fix error message when the source directory of `copy_files` does not exist.
  (#1120, fix #1099, @emillon)

- Highlight error locations in error messages (#1121, @emillon)

- Display actual stanza when package is ambiguous (#1126, fix #1123, @emillon)

- Add `dune unstable-fmt` to format `dune` files. The interface and syntax are
  still subject to change, so use with caution. (#1130, fix #940, @emillon)

- Improve error message for `dune utop` without a library name (#1154, fix
  #1149, @emillon)

- Fix parsing `ocamllex` stanza in jbuild files (#1150, @rgrinberg)

- Highlight multi-line errors (#1131, @anuragsoni)

- Do no try to generate shared libraries when this is not supported by
  the OS (#1165, fix #1051, @diml)

- Fix `Flags.write_{sexp,lines}` in configurator by avoiding the use of
  `Stdune.Path` (#1175, fix #1161, @rgrinberg)

- Add support for `findlib.dynload`: when linking an executable using
  `findlib.dynload`, automatically record linked in libraries and
  findlib predicates (#1172, @bobot)

- Add support for promoting a selected list of files (#1192, @diml)

- Add an emacs mode providing helpers to promote correction files
  (#1192, @diml)

- Improve message suggesting to remove parentheses (#1196, fix #1173, @emillon)

- Add `(wrapped (transition "..message.."))` as an option that will generate
  wrapped modules but keep unwrapped modules with a deprecation message to
  preserve compatibility. (#1188, fix #985, @rgrinberg)

- Fix the flags passed to the ppx rewriter when using `staged_pps` (#1218, @diml)

- Add `(env var)` to add a dependency to an environment variable.
  (#1186, @emillon)

- Add a simple version of a polling mode: `dune build -w` keeps
  running and restarts the build when something change on the
  filesystem (#1140, @kodek16)

- Cleanup the way we detect the library search path. We no longer call
  `opam config var lib` in the default build context (#1226, @diml)

- Make test stanzas honor the -p flag. (#1236, fix #1231, @emillon)

- Test stanzas take an optional (action) field to customize how they run (#1248,
  #1195, @emillon)

- Add support for private modules via the `private_modules` field (#1241, fix
  #427, @rgrinberg)

- Add support for passing arguments to the OCaml compiler via a
  response file when the list of arguments is too long (#1256, @diml)

- Do not print diffs by default when running inside dune (#1260, @diml)

- Interpret `$ dune build dir` as building the default alias in `dir`. (#1259,
  @rgrinberg)

- Make the `dynlink` library available without findlib installed (#1270, fix
  #1264, @rgrinberg)

1.1.1 (08/08/2018)
------------------

- Fix `$ jbuilder --dev` (#1104, fixes #1103, @rgrinberg)

- Fix dune exec when `--build-dir` is set to an absolute path (#1105, fixes
  #1101, @rgrinberg)

- Fix duplicate profile argument in suggested command when an external library
  is missing (#1109, #1106, @emillon)

- `-opaque` wasn't correctly being added to modules without an interface.
  (#1108, fix #1107, @rgrinberg)

- Fix validation of library `name` fields and make sure this validation also
  applies when the `name` is derived from the `public_name`. (#1110, fix #1102,
  @rgrinberg)

- Fix a bug causing the toplevel `env` stanza in the workspace file to
  be ignored when at least one context had `(merlin)` (#1114, @diml)

1.1.0 (06/08/2018)
------------------

- Fix lookup of command line specified files when `--root` is given. Previously,
  passing in `--root` in conjunction with `--workspace` or `--config` would not
  work correctly (#997, @rgrinberg)

- Add support for customizing env nodes in workspace files. The `env` stanza is
  now allowed in toplevel position in the workspace file, or for individual
  contexts. This feature requires `(dune lang 1.1)` (#1038, @rgrinberg)

- Add `enabled_if` field for aliases and tests. This field controls whether the
  test will be ran using a boolean expression language. (#819, @rgrinberg)

- Make `name`, `names` fields optional when a `public_name`, `public_names`
  field is provided. (#1041, fix #1000, @rgrinberg)

- Interpret `X` in `--libdir X` as relative to `PREFIX` when `X` is relative
  (#1072, fix #1070, @diml)

- Add support for multi directory libraries by writing
  `(include_subdirs unqualified)` (#1034, @diml)

- Add `(staged_pps ...)` to support staged ppx rewriters such as ones
  using the OCaml typer like `ppx_import` (#1080, fix #193, @diml)

- Use `-opaque` in the `dev` profile. This option trades off binary quality for
  compilation speed when compiling .cmx files. (#1079, fix #1058, @rgrinberg)

- Fix placeholders in `dune subst` documentation (#1090, @emillon, thanks
  @trefis for the bug report)

- Add locations to errors when a missing binary in PATH comes from a dune file
  (#1096, fixes #1095, @rgrinberg)

1.0.1 (19/07/2018)
------------------

- Fix parsing of `%{lib:name:file}` forms (#1022, fixes #1019, @diml)

1.0.0 (10/07/2018)
------------------

- Do not load the user configuration file when running inside dune
  (#700 @diml)

- Do not infer ${null} to be a target (#693 fixes #694 @rgrinberg)

- Introduce jbuilder.configurator library. This is a revived version of
  janestreet's configurator library with better cross compilation support, a
  versioned API, and no external dependencies. (#673, #678 #692, #695
  @rgrinberg)

- Register the transitive dependencies of compilation units as the
  compiler might read `.cm*` files recursively (#666, fixes #660,
  @emillon)

- Fix a bug causing `jbuilder external-lib-deps` to crash (#723,
  @diml)

- `-j` now defaults to the number of processing units available rather
  4 (#726, @diml)

- Fix attaching index.mld to documentation (#731, fixes #717 @rgrinberg)

- Scan the file system lazily (#732, fixes #718 and #228, @diml)

- Add support for setting the default ocaml flags and for build
  profiles (#419, @diml)

- Display a better error messages when writing `(inline_tests)` in an
  executable stanza (#748, @diml)

- Restore promoted files when they are deleted or changed in the
  source tree (#760, fix #759, @diml)

- Fix a crash when using an invalid alias name (#762, fixes #761,
  @diml)

- Fix a crash when using c files from another directory (#758, fixes
  #734, @diml)

- Add an `ignored_subdirs` stanza to replace `jbuild-ignore` files
  (#767, @diml)

- Fix a bug where Dune ignored previous occurrences of duplicated
  fields (#779, @diml)

- Allow setting custom build directories using the `--build-dir` flag or
  `DUNE_BUILD_DIR` environment variable (#846, fix #291, @diml @rgrinberg)

- In dune files, remove support for block (`#| ... |#)`) and sexp
  (`#;`) comments. These were very rarely used and complicate the
  language (#837, @diml)

- In dune files, add support for block strings, allowing to nicely
  format blocks of texts (#837, @diml)

- Remove hard-coded knowledge of ppx_driver and
  ocaml-migrate-parsetree when using a `dune` file (#576, @diml)

- Make the output of Dune slightly more deterministic when run from
  inside Dune (#855, @diml)

- Simplify quoting behavior of variables. All values are now multi-valued and
  whether a multi valued variable is allowed is determined by the quoting and
  substitution context it appears in. (#849, fix #701, @rgrinberg)

- Fix documentation generation for private libraries. (#864, fix #856,
  @rgrinberg)

- Use `Marshal` to store digest and incremental databases. This improves the
  speed of 0 rebuilds. (#817, @diml)

* Allow setting environment variables in `findlib.conf` for cross compilation
  contexts. (#733, @rgrinberg)

- Add a `link_deps` field to executables, to specify link-time dependencies
  like version scripts. (#879, fix #852, @emillon)

- Rename `files_recursively_in` to `source_tree` to make it clearer it
  doesn't include generated files (#899, fix #843, @diml)

- Present the `menhir` stanza as an extension with its own version
  (#901, @diml)

- Improve the syntax of flags in `(pps ...)`. Now instead of `(pps
  (ppx1 -arg1 ppx2 (-foo x)))` one should write `(pps ppx1 -arg ppx2
  -- -foo x)` which looks nicer (#910, @diml)

- Make `(diff a b)` ignore trailing cr on Windows and add `(cmp a b)` for
  comparing binary files (#904, fix #844, @diml)

- Make `dev` the default build profile (#920, @diml)

- Version `dune-workspace` and `~/.config/dune/config` files (#932, @diml)

- Add the ability to build an alias non-recursively from the command
  line by writing `@@alias` (#926, @diml)

- Add a special `default` alias that defaults to `(alias_rec install)`
  when not defined by the user and make `@@default` be the default
  target (#926, @diml)

- Forbid `#require` in `dune` files in OCaml syntax (#938, @diml)

- Add `%{profile}` variable. (#938, @rgrinberg)

- Do not require opam-installer anymore (#941, @diml)

- Add the `lib_root` and `libexec_root` install sections (#947, @diml)

- Rename `path:file` to `dep:file` (#944, @emillon)

- Remove `path-no-dep:file` (#948, @emillon)

- Adapt the behavior of `dune subst` for dune projects (#960, @diml)

- Add the `lib_root` and `libexec_root` sections to install stanzas
  (#947, @diml)

- Add a `Configurator.V1.Flags` module that improves the flag reading/writing
  API (#840, @avsm)

- Add a `tests` stanza that simlpified defining regular and expect tests
  (#822, @rgrinberg)

- Change the `subst` subcommand to lookup the project name from the
  `dune-project` whenever it's available. (#960, @diml)

- The `subst` subcommand no longer looks up the root workspace. Previously this
  detection would break the command whenever `-p` wasn't passed. (#960, @diml)

- Add a `# DUNE_GEN` in META template files. This is done for consistency with
  `# JBUILDER_GEN`. (#958, @rgrinberg)

- Rename the following variables in dune files:
  + `SCOPE_ROOT` to `project_root`
  + `@` to `targets`
  + `^` to `deps`
  `<` was renamed in this PR and latter deleted in favor or named dependencies.
  (#957, @rgrinberg)

- Rename `ROOT` to `workspace_root` in dune files (#993, @diml)

- Lowercase all built-in %{variables} in dune files (#956, @rgrinberg)

- New syntax for naming dependencies: `(deps (:x a b) (:y (glob_files *.c*)))`.
  This replaces the use for `${<}` in dune files. (#950, @diml, @rgrinberg)

- Fix detection of dynamic cycles, which in particular may appear when
  using `(package ..)` dependencies (#988, @diml)

1.0+beta20 (10/04/2018)
-----------------------

- Add a `documentation` stanza. This stanza allows one to attach .mld files to
  opam packages. (#570 @rgrinberg)

- Execute all actions (defined using `(action ..)`) in the context's
  environment. (#623 @rgrinberg)

- Add a `(universe)` special dependency to specify that an action depend on
  everything in the universe. Jbuilder cannot cache the result of an action that
  depend on the universe (#603, fixes #255 @diml)

- Add a `(package <package>)` dependency specification to indicate dependency on
  a whole package. Rules depending on whole package will be executed in an
  environment similar to the one we get once the package is installed (#624,
  @rgrinberg and @diml)

- Don't pass `-runtime-variant _pic` on Windows (#635, fixes #573 @diml)

- Display documentation in alphabetical order. This is relevant to packages,
  libraries, and modules. (#647, fixes #606 @rgrinberg)

- Missing asm in ocaml -config on bytecode only architecture is no longer fatal.
  The same kind of fix is preemptively applied to C compilers being absent.
  (#646, fixes $637 @rgrinberg)

- Use the host's PATH variable when running actions during cross compilation
  (#649, fixes #625 @rgrinberg)

- Fix incorrect include (`-I`) flags being passed to odoc. These flags should be
  directories that include .odoc files, rather than the include flags of the
  libraries. (#652 fixes #651 @rgrinberg)

- Fix a regression introduced by beta19 where the generated merlin
  files didn't include the right `-ppx` flags in some cases (#658
  fixes #657 @diml)

- Fix error message when a public library is defined twice. Before
  jbuilder would raise an uncaught exception (Fixes #661, @diml)

- Fix several cases where `external-lib-deps` was returning too little
  dependencies (#667, fixes #644 @diml)

- Place module list on own line in generated entry point mld (#670 @antron)

- Cosmetic improvements to generated entry point mld (#653 @trefis)

- Remove most useless parentheses from the syntax (#915, @diml)

1.0+beta19.1 (21/03/2018)
-------------------------

- Fix regression introduced by beta19 where duplicate environment variables in
  Unix.environ would cause a fatal error. The first defined environment variable
  is now chosen. (#638 fixed by #640)

- Use ';' as the path separator for OCAMLPATH on Cygwin (#630 fixed by #636
  @diml).

- Use the contents of the `OCAMLPATH` environment variable when not relying on
  `ocamlfind` (#642 @diml)

1.0+beta19 (14/03/2018)
-----------------------

- Ignore errors during the generation of the .merlin (#569, fixes #568 and #51)

- Add a workaround for when a library normally installed by the
  compiler is not installed but still has a META file (#574, fixes
  #563)

- Do not depend on ocamlfind. Instead, hard-code the library path when
  installing from opam (#575)

- Change the default behavior regarding the check for overlaps between
  local and installed libraries. Now even if there is no link time
  conflict, we don't allow an external dependency to overlap with a
  local library, unless the user specifies `allow_overlapping_dependencies`
  in the jbuild file (#587, fixes #562)

- Expose a few more variables in jbuild files: `ext_obj`, `ext_asm`,
  `ext_lib`, `ext_dll` and `ext_exe` as well as `${ocaml-config:XXX}`
  for most variables in the output of `ocamlc -config` (#590)

- Add support for inline and inline expectation tests. The system is
  generic and should support several inline test systems such as
  `ppx_inline_test`, `ppx_expect` or `qtest` (#547)

- Make sure modules in the current directory always have precedence
  over included directories (#597)

- Add support for building executables as object or shared object
  files (#23)

- Add a `best` mode which is native with fallback to byte-code when
  native compilation is not available (#23)

- Fix locations reported in error messages (#609)

- Report error when a public library has a private dependency. Previously, this
  would be silently ignored and install broken artifacts (#607).

- Fix display when output is not a tty (#518)

1.0+beta18.1 (14/03/2018)
-------------------------

- Reduce the number of simultaneously opened fds (#578)

- Always produce an implementation for the alias module, for
  non-jbuilder users (Fix #576)

- Reduce interleaving in the scheduler in an attempt to make Jbuilder
  keep file descriptors open for less long (#586)

- Accept and ignore upcoming new library fields: `ppx.driver`,
  `inline_tests` and `inline_tests.backend` (#588)

- Add a hack to be able to build ppxlib, until beta20 which will have
  generic support for ppx drivers

1.0+beta18 (25/02/2018)
-----------------------

- Fix generation of the implicit alias module with 4.02. With 4.02 it
  must have an implementation while with OCaml >= 4.03 it can be an
  interface only module (#549)

- Let the parser distinguish quoted strings from atoms.  This makes
  possible to use "${v}" to concatenate the list of values provided by
  a split-variable.  Concatenating split-variables with text is also
  now required to be quoted.

- Split calls to ocamldep. Before ocamldep would be called once per
  `library`/`executables` stanza. Now it is called once per file
  (#486)

- Make sure to not pass `-I <stdlib-dir>` to the compiler. It is
  useless and it causes problems in some cases (#488)

- Don't stop on the first error. Before, jbuilder would stop its
  execution after an error was encountered. Now it continues until
  all branches have been explored (#477)

- Add support for a user configuration file (#490)

- Add more display modes and change the default display of
  Jbuilder. The mode can be set from the command line or from the
  configuration file (#490)

- Allow to set the concurrency level (`-j N`) from the configuration file (#491)

- Store artifacts for libraries and executables in separate
  directories. This ensure that Two libraries defined in the same
  directory can't see each other unless one of them depend on the
  other (#472)

- Better support for mli/rei only modules (#489)

- Fix support for byte-code only architectures (#510, fixes #330)

- Fix a regression in `external-lib-deps` introduced in 1.0+beta17
  (#512, fixes #485)

- `@doc` alias will now build only documentation for public libraries. A new
  `@doc-private` alias has been added to build documentation for private
  libraries.

- Refactor internal library management. It should now be possible to
  run `jbuilder build @lint` in Base for instance (#516)

- Fix invalid warning about non-existent directory (#536, fixes #534)

1.0+beta17 (01/02/2018)
-----------------------

- Make jbuilder aware that `num` is an external package in OCaml >= 4.06.0
  (#358)

- `jbuilder exec` will now rebuild the executable before running it if
  necessary. This can be turned off by passing `--no-build` (#345)

- Fix `jbuilder utop` to work in any working directory (#339)

- Fix generation of META synopsis that contains double quotes (#337)

- Add `S .` to .merlin by default (#284)

- Improve `jbuilder exec` to make it possible to execute non public executables.
  `jbuilder exec path/bin` will execute `bin` inside default (or specified)
  context relative to `path`. `jbuilder exec /path` will execute `/path` as
  absolute path but with the context's environment set appropriately. Lastly,
  `jbuilder exec` will change the root as to which paths are relative using the
  `-root` option. (#286)

- Fix `jbuilder rules` printing rules when some binaries are missing (#292)

- Build documentation for non public libraries (#306)

- Fix doc generation when several private libraries have the same name (#369)

- Fix copy# for C/C++ with Microsoft C compiler (#353)

- Add support for cross-compilation. Currently we are supporting the
  opam-cross-x repositories such as
  [opam-cross-windows](https://github.com/whitequark/opam-cross-windows)
  (#355)

- Simplify generated META files: do not generate the transitive
  closure of dependencies in META files (#405)

- Deprecated `${!...}`: the split behavior is now a property of the
  variable. For instance `${CC}`, `${^}`, `${read-lines:...}` all
  expand to lists unless used in the middle of a longer atom (#336)

- Add an `(include ...)` stanza allowing one to include another
  non-generated jbuild file in the current file (#402)

- Add a `(diff <file1> <file2>)` action allowing to diff files and
  promote generated files in case of mismatch (#402, #421)

- Add `jbuilder promote` and `--auto-promote` to promote files (#402,
  #421)

- Report better errors when using `(glob_files ...)` with a directory
  that doesn't exist (#413, Fix #412)

- Jbuilder now properly handles correction files produced by
  ppx_driver. This allows to use `[@@deriving_inline]` in .ml/.mli
  files. This require `ppx_driver >= v0.10.2` to work properly (#415)

- Make jbuilder load rules lazily instead of generating them all
  eagerly. This speeds up the initial startup time of jbuilder on big
  workspaces (#370)

- Now longer generate a `META.pkg.from-jbuilder` file. Now the only
  way to customize the generated `META` file is through
  `META.pkg.template`. This feature was unused and was making the code
  complicated (#370)

- Remove read-only attribute on Windows before unlink (#247)

- Use /Fo instead of -o when invoking the Microsoft C compiler to eliminate
  deprecation warning when compiling C++ sources (#354)

- Add a mode field to `rule` stanzas:
  + `(mode standard)` is the default
  + `(mode fallback)` replaces `(fallback)`
  + `(mode promote)` means that targets are copied to the source tree
  after the rule has completed
  + `(mode promote-until-clean)` is the same as `(mode promote)` except
  that `jbuilder clean` deletes the files copied to the source tree.
  (#437)

- Add a flag `--ignore-promoted-rules` to make jbuilder ignore rules
  with `(mode promote)`. `-p` implies `--ignore-promoted-rules` (#437)

- Display a warning for invalid lines in jbuild-ignore (#389)

- Always build `boot.exe` as a bytecode program. It makes the build of
  jbuilder faster and fix the build on some architectures (#463, fixes #446)

- Fix bad interaction between promotion and incremental builds on OSX
  (#460, fix #456)

- Make the beginning of a new build more explicit in watch mode
  (#2542 @diml)

1.0+beta16 (05/11/2017)
-----------------------

- Fix build on 32-bit OCaml (#313)

1.0+beta15 (04/11/2017)
-----------------------

- Change the semantic of aliases: there are no longer aliases that are
  recursive such as `install` or `runtest`. All aliases are
  non-recursive. However, when requesting an alias from the command
  line, this request the construction of the alias in the specified
  directory and all its children recursively. This allows users to get
  the same behavior as previous recursive aliases for their own
  aliases, such as `example`. Inside jbuild files, one can use `(deps
  (... (alias_rec xxx) ...))` to get the same behavior as on the
  command line. (#268)

- Include sub libraries that have a `.` in the generated documentation index
  (#280).

- Fix "up" links to the top-level index in the odoc generated documentation
  (#282).

- Fix `ARCH_SIXTYFOUR` detection for OCaml 4.06.0 (#303)

1.0+beta14 (11/10/2017)
-----------------------

- Add (copy_files <glob>) and (copy_files# <glob>) stanzas. These
  stanzas setup rules for copying files from a sub-directory to the
  current directory. This provides a reasonable way to support
  multi-directory library/executables in jbuilder (#35, @bobot)

- An empty `jbuild-workspace` file is now interpreted the same as one
  containing just `(context default)`

- Better support for on-demand utop toplevels on Windows and when the
  library has C stubs

- Print `Entering directory '...'` when the workspace root is not the
  current directory. This allows Emacs and Vim to know where relative
  filenames should be interpreted from. Fixes #138

- Fix a bug related to `menhir` stanzas: `menhir` stanzas with a
  `merge_into` field that were in `jbuild` files in sub-directories
  where incorrectly interpreted (#264)

- Add support for locks in actions, for tests that can't be run
  concurrently (#263)

- Support `${..}` syntax in the `include` stanza. (#231)

1.0+beta13 (05/09/2017)
-----------------------

- Generate toplevel html index for documentation (#224, @samoht)

- Fix recompilation of native artifacts. Regression introduced in the last
  version (1.0+beta12) when digests replaces timestamps for checking staleness
  (#238, @dra27)

1.0+beta12 (18/08/2017)
-----------------------

- Fix the quoting of `FLG` lines in generated `.merlin` files (#200,
  @mseri)

- Use the full path of archive files when linking. Before jbuilder
  would do: `-I <path> file.cmxa`, now it does `-I <path>
  <path>/file.cmxa`. Fixes #118 and #177

- Use an absolute path for ppx drivers in `.merlin` files. Merlin
  <3.0.0 used to run ppx commands from the directory where the
  `.merlin` was present but this is no longer the case

- Allow to use `jbuilder install` in contexts other than opam; if
  `ocamlfind` is present in the `PATH` and the user didn't pass
  `--prefix` or `--libdir` explicitly, use the output of `ocamlfind
  printconf destdir` as destination directory for library files (#179,
  @bobot)

- Allow `(:include ...)` forms in all `*flags` fields (#153, @dra27)

- Add a `utop` subcommand. Running `jbuilder utop` in a directory
  builds and executes a custom `utop` toplevel with all libraries
  defined in the current directory (#183, @rgrinberg)

- Do not accept `per_file` anymore in `preprocess` field. `per_file`
  was renamed `per_module` and it is planned to reuse `per_file` for
  another purpose

- Warn when a file is both present in the source tree and generated by
  a rule. Before, jbuilder would silently ignore the rule. One now has
  to add a field `(fallback)` to custom rules to keep the current
  behavior (#218)

- Get rid of the `deprecated-ppx-method` findlib package for ppx
  rewriters (#222, fixes #163)

- Use digests (MD5) of files contents to detect changes rather than
  just looking at the timestamps. We still use timestamps to avoid
  recomputing digests. The performance difference is negligible and we
  avoid more useless recompilations, especially when switching branches
  for instance (#209, fixes #158)

1.0+beta11 (21/07/2017)
-----------------------

- Fix the error message when there are more than one `<package>.opam`
  file for a given package

- Report an error when in a wrapped library, a module that is not the
  toplevel module depends on the toplevel module. This doesn't make as
  such a module would in theory be inaccessible from the outside

- Add `${SCOPE_ROOT}` pointing to the root of the current scope, to
  fix some misuses of `${ROOT}`

- Fix useless hint when all missing dependencies are optional (#137)

- Fix a bug preventing one from generating `META.pkg.template` with a
  custom rule (#190)

- Fix compilation of reason projects: .rei files where ignored and
  caused the build to fail (#184)

1.0+beta10 (08/06/2017)
-----------------------

- Add a `clean` subcommand (@rdavison, #89)

- Add support for generating API documentation with odoc (#74)

- Don't use unix in the bootstrap script, to avoid surprises with
  Cygwin

- Improve the behavior of `jbuilder exec` on Windows

- Add a `--no-buffer` option to see the output of commands in
  real-time. Should only be used with `-j1`

- Deprecate `per_file` in preprocessing specifications and
  rename it `per_module`

- Deprecate `copy-and-add-line-directive` and rename it `copy#`

- Remove the ability to load arbitrary libraries in jbuild file in
  OCaml syntax. Only `unix` is supported since a few released packages
  are using it. The OCaml syntax might eventually be replaced by a
  simpler mechanism that plays better with incremental builds

- Properly define and implement scopes

- Inside user actions, `${^}` now includes files matches by
  `(glob_files ...)` or `(file_recursively_in ...)`

- When the dependencies and targets of a rule can be inferred
  automatically, you no longer need to write them: `(rule (copy a b))`

- Inside `(run ...)`, `${xxx}` forms that expands to lists can now be
  split across multiple arguments by adding a `!`: `${!xxx}`. For
  instance: `(run foo ${!^})`

- Add support for using the contents of a file inside an action:
  - `${read:<file>}`
  - `${read-lines:<file>}`
  - `${read-strings:<file>}` (same as `read-lines` but lines are
    escaped using OCaml convention)

- When exiting prematurely because of a failure, if there are other
  background processes running and they fail, print these failures

- With msvc, `-lfoo` is transparently replaced by `foo.lib` (@dra27, #127)

- Automatically add the `.exe` when installing executables on Windows
  (#123)

- `(run <prog> ...)` now resolves `<prog>` locally if
  possible. i.e. `(run ${bin:prog} ...)` and `(run prog ...)` behave
  the same. This seems like the right default

- Fix a bug where `jbuild rules` would crash instead of reporting a
  proper build error

- Fix a race condition in future.ml causing jbuilder to crash on
  Windows in some cases (#101)

- Fix a bug causing ppx rewriter to not work properly when using
  multiple build contexts (#100)

- Fix .merlin generation: projects in the same workspace are added to
  merlin's source path, so "locate" works on them.

1.0+beta9 (19/05/2017)
----------------------

- Add support for building Reason projects (@rgrinberg, #58)

- Add support for building javascript with js-of-ocaml (@hhugo, #60)

- Better support for topkg release workflow. See
  [topkg-jbuilder](https://github.com/diml/topkg-jbuilder) for more
  details

- Port the manual to rst and setup a jbuilder project on
  readthedocs.org (@rgrinberg, #78)

- Hint for mistyped targets. Only suggest correction on the basename
  for now, otherwise it's slow when the workspace is big

- Add a `(package ...)` field for aliases, so that one can restrict
  tests to a specific package (@rgrinberg, #64)

- Fix a couple of bugs on Windows:
  + fix parsing of end of lines in some cases
  + do not take the case into account when comparing environment
    variable names

- Add AppVeyor CI

- Better error message in case a chain of dependencies *crosses* the
  installed world

- Better error messages for invalid dependency list in jbuild files

- Several improvements/fixes regarding the handling of findlib packages:
  + Better error messages when a findlib package is unavailable
  + Don't crash when an installed findlib package has missing
    dependencies
  + Handle the findlib alternative directory layout which is still
    used by a few packages

- Add `jbuilder installed-libraries --not-available` explaining why
  some libraries are not available

- jbuilder now records dependencies on files of external
  libraries. This mean that when you upgrade a library, jbuilder will
  know what need to be rebuilt.

- Add a `jbuilder rules` subcommand to dump internal compilation
  rules, mostly for debugging purposes

- Ignore all directories starting with a `.` or `_`. This seems to be
  a common pattern:
  - `.git`, `.hg`, `_darcs`
  - `_build`
  - `_opam` (opam 2 local switches)

- Fix the hint for `jbuilder external-lib-deps` (#72)

- Do not require `ocamllex` and `ocamlyacc` to be at the same location
  as `ocamlc` (#75)

1.0+beta8 (17/04/2017)
----------------------

- Added `${lib-available:<library-name>}` which expands to `true` or
  `false` with the same semantic as literals in `(select ...)` stanzas

- Remove hard-coded knowledge of a few specific ppx rewriters to ease
  maintenance moving forward

- Pass the library name to ppx rewriters via the `library-name` cookie

- Fix: make sure the action working directory exist before running it

1.0+beta7 (12/04/2017)
----------------------

- Make the output quieter by default and add a `--verbose` argument
  (@stedolan, #40)

- Various documentation fixes (@adrieng, #41)

- Make `@install` the default target when no targets are specified
  (@stedolan, #47)

- Add predefined support for menhir, similar to ocamlyacc support
  (@rgrinberg, #42)

- Add internal support for sandboxing actions and sandbox the build of
  the alias module with 4.02 to workaround the compiler trying to read
  the cmi of the aliased modules

- Allow to disable dynlink support for libraries via `(no_dynlink)`
  (#55)

- Add a -p/--for-release-of-packages command line argument to simplify
  the jbuilder invocation in opam files and make it more future proof
  (#52)

- Fix the lookup of the executable in `jbuilder exec foo`. Before,
  even if `foo` was to be installed, the freshly built version wasn't
  selected

- Don't generate a `exists_if ...` lines in META files. These are
  useless sine the META files are auto-generated

1.0+beta6 (29/03/2017)
----------------------

- Add an `(executable ...)` stanza for single executables (#33)

- Add a `(package ...)` and `(public_name <name>)/(public_names
   (<names))` to `executable/executables` stanzas to make it easier to
  install executables (#33)

- Fix a bug when using specific rewriters that jbuilder knows about
  without `ppx_driver.runner` (#37). These problem should go away
  soon when we start using `--cookie`

- Fix the interpretation of META files when there is more than one
  applicable assignment. Before this fix, the one with the lowest
  number of formal predicates was selected instead of the one with the
  biggest number of formal predicates

1.0+beta5 (22/03/2017)
----------------------

- When `ocamlfind` is present in the `PATH`, do not attempt to call
  `opam config var lib`

- Make sure the build of jbuilder itself never calls `ocamlfind` or
  `opam`

- Better error message when a jbuild file in OCaml syntax forgets to
  call `Jbuild_plugin.V*.send`

- Added examples of use

- Don't drop inline tests/benchmarks by default

1.0+beta4 (20/03/2017)
----------------------

- Improve error messages about invalid/missing pkg.opam files

- Ignore all errors while running `ocamlfind printconf path`

1.0+beta3 (15/03/2017)
----------------------

- Print optional dependencies as optional in the output of `jbuilder
   external-lib-deps --missing`

- Added a few forms to the DSL:
  - `with-{stderr,outputs}-to`
  - `ignore-{stdout,stderr,outputs}`
- Added `${null}` which expands to `/dev/null` on Unix and `NUL` on
  Windows

- Improve the doc generated by `odoc` for wrapped libraries

- Improve the error reported when an installed package depends on a
  library that is not installed

- Documented `(files_recursively_in ...)`

- Added black box tests

- Fix a bug where `jbuilder` would crash when there was no
  `<package>.opam` file

- Fixed a bug where `.merlin` files where not generated at the root of
  the workspace (#20)

- Fix a bug where a `(glob_files ...)` would cause other dependencies
  to be ignored

- Fix the generated `ppx(...)` line in `META` files

- Fix `(optional)` when a ppx runtime dependency is not available
  (#24)

- Do not crash when an installed package that we don't need has
  missing dependencies (#25)

1.0+beta2 (10/03/2017)
----------------------

- Simplified the rules for finding the root of the workspace as the
  old ones were often picking up the home directory. New rules are:
  + look for a `jbuild-workspace` file in parent directories
  + look for a `jbuild-workspace*` file in parent directories
  + use the current directory
- Fixed the expansion of `${ROOT}` in actions

- Install `quick-start.org` in the documentation directory

- Add a few more things in the log file to help debugging

1.0+beta1 (07/03/2017)
----------------------

- Added a manual

- Support incremental compilation

- Switched the CLI to cmdliner and added a `build` command (#5, @rgrinberg)

- Added a few commands:
  + `runtest`
  + `install`
  + `uninstall`
  + `installed-libraries`
  + `exec`: execute a command in an environment similar to what you
    would get after `jbuilder install`
- Removed the `build-package` command in favor of a `--only-packages`
  option that is common to all commands

- Automatically generate `.merlin` files (#2, @rdavison)

- Improve the output of jbuilder, in particular don't mangle the
  output of commands when using `-j N` with `N > 1`

- Generate a log in `_build/log`

- Versioned the jbuild format and added a first stable version. You
  should now put `(jbuilder_version 1)` in a `jbuild` file at the root
  of your project to ensure forward compatibility

- Switch from `ppx_driver` to `ocaml-migrate-parsetree.driver`. In
  order to use ppx rewriters with Jbuilder, they need to use
  `ocaml-migrate-parsetree.driver`

- Added support for aliases (#7, @rgrinberg)

- Added support for compiling against multiple opam switch
  simultaneously by writing a `jbuild-worspace` file

- Added support for OCaml 4.02.3

- Added support for architectures that don't have natdynlink

- Search the root according to the rules described in the manual
  instead of always using the current directory

- extended the action language to support common actions without using
  a shell:
  + `(with-stdout-to <file> <DSL>)`
  + `(copy <src> <dst>)`
  + ...

- Removed all implicit uses of bash or the system shell. Now one has
  to write explicitly `(bash "...")` or `(system "...")`

- Generate meaningful versions in `META` files

- Strengthen the scope of a package. Jbuilder knows about package
  `foo` only in the sub-tree starting from where `foo.opam` lives

0.1.alpha1 (04/12/2016)
-----------------------

First release<|MERGE_RESOLUTION|>--- conflicted
+++ resolved
@@ -130,15 +130,13 @@
   the executable source. Programs that use this feature can be run by a new
   action (dynamic-run <progn> ...). (#2635, @staronj, @aalekseyev)
 
-<<<<<<< HEAD
 - Stop installing the `ocaml-syntax-shims` binary. In order to use
   `future_syntax`, one now need to depend on the `ocaml-syntax-shims`
   package (#2654, @diml)
-=======
+
 - Add support for dependencies that are re-exported. Such dependencies
   are marked with`re_export` and will automatically be provided to
   users of a library (#2605, @rgrinberg)
->>>>>>> b2d10577
 
 1.11.3 (23/08/2019)
 -------------------
